--- conflicted
+++ resolved
@@ -27,28 +27,17 @@
             missing_vars.append(var)
     
     if missing_vars:
-<<<<<<< HEAD
-        print(f"Missing required environment variables: {', '.join(missing_vars)}")
-=======
         print(f" Missing required environment variables: {', '.join(missing_vars)}")
->>>>>>> a6c6bc4a
         print("Please set these variables before starting the application.")
         sys.exit(1)
     
     # Validate database configuration
     database_type = os.getenv('DATABASE_TYPE', 'sqlite')
     if database_type == 'sqlite':
-<<<<<<< HEAD
-        print("Warning: Using SQLite in production is not recommended.")
-        print("Consider using MySQL or PostgreSQL for better performance and reliability.")
-    
-    print("Environment validation passed")
-=======
         print("  Warning: Using SQLite in production is not recommended.")
         print("Consider using MySQL or PostgreSQL for better performance and reliability.")
     
     print(" Environment validation passed")
->>>>>>> a6c6bc4a
 
 def setup_directories():
     """Create necessary directories"""
@@ -60,11 +49,7 @@
     
     for directory in directories:
         Path(directory).mkdir(parents=True, exist_ok=True)
-<<<<<<< HEAD
-        print(f"Directory created/verified: {directory}")
-=======
         print(f" Directory created/verified: {directory}")
->>>>>>> a6c6bc4a
 
 def setup_logging():
     """Setup production logging"""
@@ -84,11 +69,7 @@
         ]
     )
     
-<<<<<<< HEAD
-    print(f"Logging configured: {log_level} level, file: {log_file}")
-=======
     print(f" Logging configured: {log_level} level, file: {log_file}")
->>>>>>> a6c6bc4a
 
 def check_dependencies():
     """Check if all required dependencies are available"""
@@ -98,17 +79,10 @@
         import torch
         import transformers
         import segment_anything
-<<<<<<< HEAD
-        print("All required dependencies are available")
-        return True
-    except ImportError as e:
-        print(f"Missing dependency: {e}")
-=======
         print(" All required dependencies are available")
         return True
     except ImportError as e:
         print(f" Missing dependency: {e}")
->>>>>>> a6c6bc4a
         print("Please install all requirements: pip install -r requirements.txt")
         return False
 
@@ -135,11 +109,7 @@
         
     except Exception as e:
         logging.error(f"Failed to start application: {e}")
-<<<<<<< HEAD
-        print(f"Failed to start application: {e}")
-=======
         print(f" Failed to start application: {e}")
->>>>>>> a6c6bc4a
         sys.exit(1)
 
 def main():
@@ -155,11 +125,7 @@
     if not check_dependencies():
         sys.exit(1)
     
-<<<<<<< HEAD
-    print("\nAll startup checks passed!")
-=======
     print("\n All startup checks passed!")
->>>>>>> a6c6bc4a
     print("=" * 60)
     
     # Start the application
