stages:
  - test

variables:
  APP_ENV: ai_env

run_tests:
  image: python:3.11  # use latest stable python version
  stage: test
  script:
    - echo "Running tests"
    - apt update
    - apt install -y libgl1
    - python -m venv $APP_ENV        # Create virtual environment
    - source $APP_ENV/bin/activate   # Activate environment
    - pip install --upgrade pip
    - pip install -r requirements.txt
<<<<<<< HEAD
    - chmod +x run_tests.py
    - ./run_tests.py
    - deactivate
=======
    - chmod +x test_at_CI_complete_workflow.py
    - ./test_at_CI_complete_workflow.py
    - deactivate
>>>>>>> a6c6bc4a
<|MERGE_RESOLUTION|>--- conflicted
+++ resolved
@@ -15,12 +15,6 @@
     - source $APP_ENV/bin/activate   # Activate environment
     - pip install --upgrade pip
     - pip install -r requirements.txt
-<<<<<<< HEAD
     - chmod +x run_tests.py
     - ./run_tests.py
     - deactivate
-=======
-    - chmod +x test_at_CI_complete_workflow.py
-    - ./test_at_CI_complete_workflow.py
-    - deactivate
->>>>>>> a6c6bc4a
