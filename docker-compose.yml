
services:
  # Backend API
  ai-object-counter:
    build: 
      context: .
      dockerfile: Dockerfile
    ports:
      - "5000:5000"
    environment:
<<<<<<< HEAD
      OBJ_DETECT_ENV: development
      DATABASE_TYPE: mysql
      MYSQL_HOST: mysql
      MYSQL_PORT: 3306
      MYSQL_USER: obj_detect_user
      MYSQL_PASSWORD: secure_password_123
      MYSQL_DATABASE: obj_detect_dev_db
      SECRET_KEY: your-development-secret-key-here
      LOG_LEVEL: INFO
=======
      - OBJ_DETECT_ENV=production
      - DATABASE_TYPE=mysql
      - MYSQL_HOST=mysql
      - MYSQL_PORT=3306
      - MYSQL_USER=obj_detect_user
      - MYSQL_PASSWORD=secure_password_123
      - MYSQL_DATABASE=obj_detect_db
      - SECRET_KEY=your-production-secret-key-here
      - LOG_LEVEL=INFO
      - MEDIA_DIRECTORY=/app/media
      - MAX_FILE_SIZE=10485760
      - AI_DEVICE=cpu
>>>>>>> a6c6bc4a
    volumes:
      - ./media:/app/media
      - ./logs:/app/logs
      - ./models:/app/models
    depends_on:
      mysql:
        condition: service_healthy
    restart: unless-stopped
    healthcheck:
      test: ["CMD", "curl", "-f", "http://localhost:5000/api/performance/health"]
      interval: 30s
      timeout: 10s
      retries: 3
<<<<<<< HEAD
    networks:
      - app-network
=======
      start_period: 60s
>>>>>>> a6c6bc4a

  # MySQL Database
  mysql:
    image: mysql:8.0
    environment:
<<<<<<< HEAD
      MYSQL_ROOT_PASSWORD: root_password_123
      MYSQL_DATABASE: obj_detect_db
      MYSQL_USER: obj_detect_user
      MYSQL_PASSWORD: secure_password_123
=======
      - MYSQL_ROOT_PASSWORD=root_password_123
      - MYSQL_DATABASE=obj_detect_db
      - MYSQL_USER=obj_detect_user
      - MYSQL_PASSWORD=secure_password_123
      - MYSQL_CHARACTER_SET_SERVER=utf8mb4
      - MYSQL_COLLATION_SERVER=utf8mb4_unicode_ci
>>>>>>> a6c6bc4a
    volumes:
      - mysql_data:/var/lib/mysql
      - ./create_db.sql:/docker-entrypoint-initdb.d/01-create-db.sql:ro
    ports:
      - "3306:3306"
    restart: unless-stopped
    healthcheck:
      test: ["CMD", "mysqladmin", "ping", "-h", "localhost", "-u", "root", "-proot_password_123"]
      interval: 30s
      timeout: 10s
<<<<<<< HEAD
      retries: 3
    networks:
      - app-network

  # Prometheus
  prometheus:
    image: prom/prometheus:v2.37.0
    volumes:
      - ./prometheus/prometheus.yml:/etc/prometheus/prometheus.yml
      - prometheus-data:/prometheus
=======
      retries: 5
      start_period: 30s
    command: --default-authentication-plugin=mysql_native_password

  # Frontend (Optional - for production deployment)
  frontend:
    build:
      context: ./frontend
      dockerfile: Dockerfile
      args:
        - VITE_API_BASE_URL=http://localhost:5000
>>>>>>> a6c6bc4a
    ports:
      - "9090:9090"
    depends_on:
<<<<<<< HEAD
      - ai-object-counter
    networks:
      - app-network

  # Grafana
  grafana:
    image: grafana/grafana:8.5.9
    ports:
      - "3001:3000"
    volumes:
      - grafana-data:/var/lib/grafana
      - ./grafana/provisioning:/etc/grafana/provisioning
    depends_on:
      - prometheus
    environment:
      GF_SECURITY_ADMIN_USER: admin
      GF_SECURITY_ADMIN_PASSWORD: adminpassword
    networks:
      - app-network

volumes:
  mysql_data:
  prometheus-data:
  grafana-data:
=======
      ai-object-counter:
        condition: service_healthy
    restart: unless-stopped
    profiles:
      - frontend

  # Monitoring Stack (Optional)
  prometheus:
    image: prom/prometheus:latest
    ports:
      - "9090:9090"
    volumes:
      - ./monitoring/prometheus.yml:/etc/prometheus/prometheus.yml:ro
      - prometheus_data:/prometheus
    command:
      - '--config.file=/etc/prometheus/prometheus.yml'
      - '--storage.tsdb.path=/prometheus'
      - '--web.console.libraries=/etc/prometheus/console_libraries'
      - '--web.console.templates=/etc/prometheus/consoles'
      - '--storage.tsdb.retention.time=200h'
      - '--web.enable-lifecycle'
    restart: unless-stopped
    profiles:
      - monitoring

  grafana:
    image: grafana/grafana:latest
    ports:
      - "3001:3000"
    environment:
      - GF_SECURITY_ADMIN_PASSWORD=admin123
    volumes:
      - grafana_data:/var/lib/grafana
      - ./monitoring/grafana/provisioning:/etc/grafana/provisioning:ro
      - ./monitoring/grafana/dashboards:/var/lib/grafana/dashboards:ro
    depends_on:
      - prometheus
    restart: unless-stopped
    profiles:
      - monitoring

volumes:
  mysql_data:
    driver: local
  prometheus_data:
    driver: local
  grafana_data:
    driver: local

networks:
  default:
    name: ai-object-counter-network
>>>>>>> a6c6bc4a

networks:
  app-network:
    driver: bridge<|MERGE_RESOLUTION|>--- conflicted
+++ resolved
@@ -8,7 +8,6 @@
     ports:
       - "5000:5000"
     environment:
-<<<<<<< HEAD
       OBJ_DETECT_ENV: development
       DATABASE_TYPE: mysql
       MYSQL_HOST: mysql
@@ -18,20 +17,6 @@
       MYSQL_DATABASE: obj_detect_dev_db
       SECRET_KEY: your-development-secret-key-here
       LOG_LEVEL: INFO
-=======
-      - OBJ_DETECT_ENV=production
-      - DATABASE_TYPE=mysql
-      - MYSQL_HOST=mysql
-      - MYSQL_PORT=3306
-      - MYSQL_USER=obj_detect_user
-      - MYSQL_PASSWORD=secure_password_123
-      - MYSQL_DATABASE=obj_detect_db
-      - SECRET_KEY=your-production-secret-key-here
-      - LOG_LEVEL=INFO
-      - MEDIA_DIRECTORY=/app/media
-      - MAX_FILE_SIZE=10485760
-      - AI_DEVICE=cpu
->>>>>>> a6c6bc4a
     volumes:
       - ./media:/app/media
       - ./logs:/app/logs
@@ -45,30 +30,17 @@
       interval: 30s
       timeout: 10s
       retries: 3
-<<<<<<< HEAD
     networks:
       - app-network
-=======
-      start_period: 60s
->>>>>>> a6c6bc4a
 
   # MySQL Database
   mysql:
     image: mysql:8.0
     environment:
-<<<<<<< HEAD
       MYSQL_ROOT_PASSWORD: root_password_123
       MYSQL_DATABASE: obj_detect_db
       MYSQL_USER: obj_detect_user
       MYSQL_PASSWORD: secure_password_123
-=======
-      - MYSQL_ROOT_PASSWORD=root_password_123
-      - MYSQL_DATABASE=obj_detect_db
-      - MYSQL_USER=obj_detect_user
-      - MYSQL_PASSWORD=secure_password_123
-      - MYSQL_CHARACTER_SET_SERVER=utf8mb4
-      - MYSQL_COLLATION_SERVER=utf8mb4_unicode_ci
->>>>>>> a6c6bc4a
     volumes:
       - mysql_data:/var/lib/mysql
       - ./create_db.sql:/docker-entrypoint-initdb.d/01-create-db.sql:ro
@@ -79,7 +51,6 @@
       test: ["CMD", "mysqladmin", "ping", "-h", "localhost", "-u", "root", "-proot_password_123"]
       interval: 30s
       timeout: 10s
-<<<<<<< HEAD
       retries: 3
     networks:
       - app-network
@@ -90,23 +61,9 @@
     volumes:
       - ./prometheus/prometheus.yml:/etc/prometheus/prometheus.yml
       - prometheus-data:/prometheus
-=======
-      retries: 5
-      start_period: 30s
-    command: --default-authentication-plugin=mysql_native_password
-
-  # Frontend (Optional - for production deployment)
-  frontend:
-    build:
-      context: ./frontend
-      dockerfile: Dockerfile
-      args:
-        - VITE_API_BASE_URL=http://localhost:5000
->>>>>>> a6c6bc4a
     ports:
       - "9090:9090"
     depends_on:
-<<<<<<< HEAD
       - ai-object-counter
     networks:
       - app-network
@@ -131,60 +88,6 @@
   mysql_data:
   prometheus-data:
   grafana-data:
-=======
-      ai-object-counter:
-        condition: service_healthy
-    restart: unless-stopped
-    profiles:
-      - frontend
-
-  # Monitoring Stack (Optional)
-  prometheus:
-    image: prom/prometheus:latest
-    ports:
-      - "9090:9090"
-    volumes:
-      - ./monitoring/prometheus.yml:/etc/prometheus/prometheus.yml:ro
-      - prometheus_data:/prometheus
-    command:
-      - '--config.file=/etc/prometheus/prometheus.yml'
-      - '--storage.tsdb.path=/prometheus'
-      - '--web.console.libraries=/etc/prometheus/console_libraries'
-      - '--web.console.templates=/etc/prometheus/consoles'
-      - '--storage.tsdb.retention.time=200h'
-      - '--web.enable-lifecycle'
-    restart: unless-stopped
-    profiles:
-      - monitoring
-
-  grafana:
-    image: grafana/grafana:latest
-    ports:
-      - "3001:3000"
-    environment:
-      - GF_SECURITY_ADMIN_PASSWORD=admin123
-    volumes:
-      - grafana_data:/var/lib/grafana
-      - ./monitoring/grafana/provisioning:/etc/grafana/provisioning:ro
-      - ./monitoring/grafana/dashboards:/var/lib/grafana/dashboards:ro
-    depends_on:
-      - prometheus
-    restart: unless-stopped
-    profiles:
-      - monitoring
-
-volumes:
-  mysql_data:
-    driver: local
-  prometheus_data:
-    driver: local
-  grafana_data:
-    driver: local
-
-networks:
-  default:
-    name: ai-object-counter-network
->>>>>>> a6c6bc4a
 
 networks:
   app-network:
